#!/usr/bin/env python

import argparse
import multiprocessing
import os.path as osp

try:
    import chainer  # NOQA
    _chainer_available = True
except:
    print('### Failed to import chainer')
    _chainer_available = False

import jsk_data


def download_data(*args, **kwargs):
    p = multiprocessing.Process(
            target=jsk_data.download_data,
            args=args,
            kwargs=kwargs)
    p.start()


def main():
    parser = argparse.ArgumentParser()
    parser.add_argument('-v', '--verbose', dest='quiet', action='store_false')
    args = parser.parse_args()
    quiet = args.quiet

    PKG = 'jsk_perception'

    download_data(
        pkg_name=PKG,
        path='trained_data/drill_svm.xml',
        url='https://drive.google.com/uc?id=0B5hRAGKTOm_KWW11R0FTX0xjTDg',
        md5='762d0da4bcbf50e0e92939372988901a',
        quiet=quiet,
    )

    download_data(
        pkg_name=PKG,
        path='trained_data/apc2015_sample_bof.pkl.gz',
        url='https://drive.google.com/uc?id=0B9P1L--7Wd2vemVRaDBOWDVpb28',
        md5='97eb737f71a33bfc23ec573f1d351bd8',
        quiet=quiet,
    )

    download_data(
        pkg_name=PKG,
        path='trained_data/apc2015_sample_bof_sklearn==0.20.0.pkl.gz',
        url='https://drive.google.com/uc?id=1VRwQxbjtSI4I1cjIqUFaemiUTHE4wlDj',
        md5='001dbd0767369daff0cafb8fc7b39e92',
        quiet=quiet,
    )

    download_data(
        pkg_name=PKG,
        path='trained_data/apc2015_sample_clf.pkl.gz',
        url='https://drive.google.com/uc?id=0B9P1L--7Wd2veFY5ZFNqbzAzNmc',
        md5='25e396358e9d7bfd1bd08334953fc287',
        quiet=quiet,
    )

    files = [
        ('ObjNessB2W8HSV.idx.yml.gz', 'e066c100d60246a3911d4559182d9d2a'),
        ('ObjNessB2W8HSV.wS1.yml.gz', '728507d99521d7dba9b0eb114ccbb830'),
        ('ObjNessB2W8HSV.wS2.yml.gz', '790e27251267d86168a12f2bd2d96f8d'),
        ('ObjNessB2W8I.idx.yml.gz', '9425dd4d31521fced82aeb6fc56ce4d5'),
        ('ObjNessB2W8I.wS1.yml.gz', 'a04d4b4504887fc16800b8b42bac9e70'),
        ('ObjNessB2W8I.wS2.yml.gz', 'f2e2f5726e352bfa16224066e2bdc7ad'),
        ('ObjNessB2W8MAXBGR.idx.yml.gz', 'ef2fbd5da0ffb5fe4332685b8529dc5c'),
        ('ObjNessB2W8MAXBGR.wS1.yml.gz', 'cbe8147fca9a5885b7bb25d38fa5f4d1'),
        ('ObjNessB2W8MAXBGR.wS2.yml.gz', '02b76364df35cef862da041585b537de'),
    ]
    dirname = 'https://github.com/Itseez/opencv_contrib/raw/3.1.0/modules/saliency/samples/ObjectnessTrainedModel'  # NOQA
    for fname, md5 in files:
        download_data(
            pkg_name=PKG,
            path=osp.join('trained_data/ObjectnessTrainedModel/', fname),
            url=osp.join(dirname, fname),
            md5=md5,
            quiet=quiet,
        )

    # node_scripts/fast_rcnn.py
    download_data(
        pkg_name=PKG,
        path='trained_data/vgg16_fast_rcnn.chainermodel',
        url='https://drive.google.com/uc?id=0B9P1L--7Wd2vX015UzB4aC13cVk',
        md5='5ae12288962e96124cce212fd3f18cad',
        quiet=quiet,
    )
    download_data(
        pkg_name=PKG,
        path='trained_data/vgg_cnn_m_1024.chainermodel',
        url='https://drive.google.com/uc?id=0B9P1L--7Wd2vZzJuaFRIdDMtLWc',
        md5='eb33103e36f299b4433c63fcfc165cbd',
        quiet=quiet,
    )
    download_data(
        pkg_name=PKG,
        path='trained_data/vgg16_bn_apc2015_496000.chainermodel',
        url='https://drive.google.com/uc?id=0B9P1L--7Wd2vQ2tCN1hoYV84eHM',
        md5='4a48c2f39234e46937759f4cc43bb257',
        quiet=quiet,
    )

    # node_scripts/fcn_object_segmentation.py
    # ref: https://github.com/wkentaro/fcn#training
    download_data(
        pkg_name=PKG,
        path='trained_data/fcn8s_voc.npz',
        url = 'https://drive.google.com/uc?id=0B9P1L--7Wd2vWG5MeUEwWmxudU0',
        md5 = '75128c0e175767fc82a7d4f1e21f4009',
    )

    # node_scripts/vgg16_object_recognition.py
    download_data(
        pkg_name=PKG,
        path='trained_data/bvlc_vgg16.chainermodel',
        url='https://drive.google.com/uc?id=0B9P1L--7Wd2vSlFjQlJFQjM5TEk',
        md5='292e6472062392f5de02ef431bba4a48',
    )

    # node_scripts/alexnet_object_recognition.py
    download_data(
        pkg_name=PKG,
        path='trained_data/bvlc_alexnet.chainermodel',
        url='https://drive.google.com/uc?id=0B5DV6gwLHtyJZkd1ZTRiNUdrUXM',
        md5='2175620a2237bbd33e35bf38867d84b2',
    )

    # node_scripts/people_pose_estimation_2d.py
    path = 'trained_data/pose_estimation_2d_chainermodel.pkl'
    if _chainer_available:
        download_data(
            pkg_name=PKG,
            path=path,
            url='https://drive.google.com/'
            'uc?id=1la-B-I1Dh00BRkJuNC3TAXju6p3ccmmb',
            md5='c0683094aa42eab1b9424e05112190c5',
        )

<<<<<<< HEAD
    # node_scripts/human_mesh_recovery.py
    if _chainer_available:
        download_data(
            pkg_name=PKG,
            path='trained_data/hmr_smpl.npz',
            url='https://drive.google.com/'
            'uc?id=10TIlcXBdKreTapQuZEIjWeeWwxG32gM6',
            md5='d4a0c097b0ee26b93fa07f83c1c5e259',
        )
        download_data(
            pkg_name=PKG,
            path='trained_data/hmr_resnet_v2_50_model.npz',
            url='https://drive.google.com/'
            'uc?id=1_JGxDnANk1pj23PW3T4JFRfei6Qs2Wwz',
            md5='742a129d5b6dd62e71a081973128beb9',
        )
        download_data(
            pkg_name=PKG,
            path='trained_data/hmr_encoder_fc3_model.npz',
            url='https://drive.google.com/'
            'uc?id=19nGjVyIaXMhILS32J4whQgApY_qKYURj',
            md5='33d80575b507b66c975f350f2f24ee91',
=======
    path = 'trained_data/hand_ssd300_chainermodel.npz'
    if _chainer_available:
        download_data(
            pkg_name=PKG,
            path=path,
            url='https://drive.google.com/'
            'uc?id=1rJ_ZYY-AjKqvlJGLF6RJ_I_vuaOp3lXg',
            md5='ba1226f8dd816514e610a746278be02e',
>>>>>>> c93fa9af
        )

    # node_scripts/feature_based_object_recognition.py
    download_data(
        pkg_name=PKG,
        path='trained_data/resnet_lsvrc2012_mean.npy',
        url='https://drive.google.com/uc?id=0B9P1L--7Wd2vTDV3ZzUyTlBFZE0',
        md5='00431426c4fab22985885da0e2ff31b8',
    )
    download_data(
        pkg_name=PKG,
        path='trained_data/resnet152_from_caffe.npz',
        url='https://drive.google.com/uc?id=0B9P1L--7Wd2vQVBodlFsMnpGbkU',
        md5='77fe66a229a2444688a21e3b63fa0661',
    )

    # node_scripts/fcn_depth_prediction.py
    download_data(
        pkg_name=PKG,
        path='trained_data/fcn8s_depth_prediction_refrigerator.npz',
        url='https://drive.google.com/uc?id=15n00783FVwxrG9DRdBQOmi8xu1pz-FYl',
        md5='a585e4d41ed67d5052417ade6fb2d608',
    )

    # node_scripts/mask_rcnn_instance_segmentation.py
    download_data(
        pkg_name=PKG,
        path='trained_data/mask_rcnn_resnet50_voc_20180516.npz',
        url='https://drive.google.com/uc?id=1uv_jK-CAIJUXsRNmccFEISSKW4vXqI46',
        md5='47a507934b6bc20f0d9274825b734942',
    )


if __name__ == '__main__':
    main()<|MERGE_RESOLUTION|>--- conflicted
+++ resolved
@@ -142,7 +142,6 @@
             md5='c0683094aa42eab1b9424e05112190c5',
         )
 
-<<<<<<< HEAD
     # node_scripts/human_mesh_recovery.py
     if _chainer_available:
         download_data(
@@ -165,7 +164,7 @@
             url='https://drive.google.com/'
             'uc?id=19nGjVyIaXMhILS32J4whQgApY_qKYURj',
             md5='33d80575b507b66c975f350f2f24ee91',
-=======
+
     path = 'trained_data/hand_ssd300_chainermodel.npz'
     if _chainer_available:
         download_data(
@@ -174,8 +173,7 @@
             url='https://drive.google.com/'
             'uc?id=1rJ_ZYY-AjKqvlJGLF6RJ_I_vuaOp3lXg',
             md5='ba1226f8dd816514e610a746278be02e',
->>>>>>> c93fa9af
-        )
+         )
 
     # node_scripts/feature_based_object_recognition.py
     download_data(
