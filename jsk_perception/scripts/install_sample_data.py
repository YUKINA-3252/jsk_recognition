#!/usr/bin/env python

from jsk_data import download_data


def main():
    PKG = 'jsk_perception'

    download_data(
        pkg_name=PKG,
        path='sample/data/2016-11-11-12-53-06_in_lab.bag',
        url='https://drive.google.com/uc?id=0B9P1L--7Wd2vdE9IRERDLXRoUWs',
        md5='5066157f7373a19829f4edba65068a89',
        extract=False,
        compressed_bags=[
            'sample/data/2016-11-11-12-53-06_in_lab.bag',
        ],
    )

    download_data(
        pkg_name=PKG,
        path='sample/data/2016-10-15-23-21-42_moving_bottle.bag',
        url='https://drive.google.com/uc?id=0B9P1L--7Wd2vTDZOZGhrTTNvc00',
        md5='ad4e7d298c0d9985295d93e47c7b03e6',
        extract=False,
        compressed_bags=[
            'sample/data/2016-10-15-23-21-42_moving_bottle.bag',
        ],
    )

    download_data(
        pkg_name=PKG,
        path='sample/data/2017-06-20-12-00-00_people_images_in_lab.bag.tgz',
        url='https://drive.google.com/uc?id=0B_NiLAzvehC9Yzl4YzB1WnlFcXM',
        md5='0a397a2ff14c07954cc0b9178e33600d',
        extract=True,
    )

    # sample/sample_regional_feature_based_object_recognition.launch
    download_data(
        pkg_name=PKG,
        path='sample/data/apc2016_object_imgs_and_masks.bag',
        url='https://drive.google.com/uc?id=0B9P1L--7Wd2veVJ4N21tVlB3MGs',
        md5='fc03e326e0b46f6ecdf9287ddc5f0f68',
    )
    download_data(
        pkg_name=PKG,
        path='sample/data/apc2016_object_imgs_and_masks_templates.tgz',
        url='https://drive.google.com/uc?id=0B9P1L--7Wd2vX0NqcXNGYXEzUlE',
        md5='df30d3bf32fda521f4c888c83a394fe5',
        extract=True,
    )
    download_data(
        pkg_name=PKG,
        path='sample/data/resnet_features_apc2016.npz',
        url='https://drive.google.com/uc?id=0B9P1L--7Wd2vM3hhOTBGNjA1eTQ',
        md5='ff7f6a90090d152e2c43bf5057d4e853',
    )

    download_data(
        pkg_name=PKG,
        path='sample/data/2019-07-18-15-37-50_pr2_self_see.bag',
        url='https://drive.google.com/uc?id=1MvSfxqOnRjQeaCM4QF9Fs_Ye9HZKFXwa',
        md5='a98d10a058a74458f41cc7b1be5acea8',
        extract=False,
    )

    download_data(
        pkg_name=PKG,
        path='sample/data/insta360_air.bag.tgz',
        url='https://drive.google.com/uc?id=1f99gIK92EsGvVI5ahHAV5g8xoEHyQhtv',
        md5='762eb0591f0ab03718733596c8d01728',
        extract=True,
    )

    download_data(
        pkg_name=PKG,
        path='sample/data/fisheye_stitcher_grid_xd_yd_3840x1920_fetch15.yml.gz',
        url='https://drive.google.com/uc?id=1WKnd-gDgp3GCWOAPtwg1lkrPqBiIyB_l',
        md5='edf9b561446db316925a110841e9a918',
        extract=False,
    )

    download_data(
        pkg_name=PKG,
        path='sample/data/fisheye_stitcher_grid_xd_yd_3840x1920_fetch1075.yml.gz',
        url='https://drive.google.com/uc?id=1SZwyUT14uEDuKvBzv6K0iOcYJoIIbaI0',
        md5='762f88556a8e43551aef261e25e2468b',
        extract=False,
    )

    download_data(
        pkg_name=PKG,
        path='sample/data/fisheye_stitcher_grid_xd_yd_3840x1920_oem.yml.gz',
        url='https://drive.google.com/uc?id=1VFK46da5CMIYaUaDw5DVy2ZQOTrOn-dO',
        md5='2c16173cb823a1d77c14a2272e224e00',
        extract=False,
    )

    download_data(
        pkg_name=PKG,
<<<<<<< HEAD
        path='sample/data/hand_pose_estimation_2d.bag',
        url='https://drive.google.com/uc?id=1yJ2IYNmSO-0n0pE_Rs6FCgDQ8EKiCndr',
        md5='362df96e8eaacaa82faa05ecebcd2166',
=======
        path='sample/data/sample_rect_array_in_panorama_to_bounding_box_array.bag',
        url='https://drive.google.com/uc?id=1f613TsYuPk1DWuGuUfkJVBbPv2-4Io69',
        md5='04ba99ee993860634c0064d167b5cbe5',
>>>>>>> b5657ed2
        extract=False,
    )


if __name__ == '__main__':
    main()<|MERGE_RESOLUTION|>--- conflicted
+++ resolved
@@ -99,15 +99,17 @@
 
     download_data(
         pkg_name=PKG,
-<<<<<<< HEAD
         path='sample/data/hand_pose_estimation_2d.bag',
         url='https://drive.google.com/uc?id=1yJ2IYNmSO-0n0pE_Rs6FCgDQ8EKiCndr',
         md5='362df96e8eaacaa82faa05ecebcd2166',
-=======
+        extract=False,
+    )
+
+    download_data(
+        pkg_name=PKG,
         path='sample/data/sample_rect_array_in_panorama_to_bounding_box_array.bag',
         url='https://drive.google.com/uc?id=1f613TsYuPk1DWuGuUfkJVBbPv2-4Io69',
         md5='04ba99ee993860634c0064d167b5cbe5',
->>>>>>> b5657ed2
         extract=False,
     )
 
