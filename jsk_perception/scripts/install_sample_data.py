--- conflicted
+++ resolved
@@ -65,7 +65,7 @@
         extract=False,
     )
 
-<<<<<<< HEAD
+
     # d435 floor
     download_data(
         pkg_name=PKG,
@@ -76,7 +76,8 @@
         compressed_bags=[
             'sample/data/2020-11-11-15-58-47-d435-floor.bag',
         ],
-=======
+    )
+
     download_data(
         pkg_name=PKG,
         path='sample/data/insta360_air.bag.tgz',
@@ -107,7 +108,6 @@
         url='https://drive.google.com/uc?id=1VFK46da5CMIYaUaDw5DVy2ZQOTrOn-dO',
         md5='2c16173cb823a1d77c14a2272e224e00',
         extract=False,
->>>>>>> 2bc0fab0
     )
 
 
