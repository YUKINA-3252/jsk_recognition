--- conflicted
+++ resolved
@@ -1,10 +1,9 @@
 <library path="lib/libjsk_perception">
-<<<<<<< HEAD
   <class name="jsk_perception/ColorHistogramLabelMatch"
          type="jsk_perception::ColorHistogramLabelMatch"
-=======
+         base_class_type="nodelet::Nodelet">
+  </class>
   <class name="jsk_perception/ApplyMaskImage" type="jsk_perception::ApplyMaskImage"
->>>>>>> 3a3ccd9e
          base_class_type="nodelet::Nodelet">
   </class>
   <class name="jsk_perception/GridLabel" type="jsk_perception::GridLabel"
