<launch>
  <include file="$(find jsk_perception)/sample/sample_ssd_object_detector.launch">
    <arg name="gui" value="false" />
  </include>

  <test test-name="test_ssd_object_detector"
        pkg="jsk_tools" type="test_topic_published.py"
        retry="3">
    <rosparam>
      topic_0: /ssd_object_detector/output/image
      timeout_0: 120
      topic_1: /ssd_object_detector/output/class
      timeout_1: 120
      topic_2: /ssd_object_detector/output/rect
      timeout_2: 120
<<<<<<< HEAD
      topic_3: /ssd_object_detector/output/labels
=======
      topic_3: /ssd_object_detector/output/cluster_indices
>>>>>>> c802cc80
      timeout_3: 120
    </rosparam>
  </test>

</launch><|MERGE_RESOLUTION|>--- conflicted
+++ resolved
@@ -13,12 +13,10 @@
       timeout_1: 120
       topic_2: /ssd_object_detector/output/rect
       timeout_2: 120
-<<<<<<< HEAD
-      topic_3: /ssd_object_detector/output/labels
-=======
       topic_3: /ssd_object_detector/output/cluster_indices
->>>>>>> c802cc80
       timeout_3: 120
+      topic_4: /ssd_object_detector/output/labels
+      timeout_4: 120
     </rosparam>
   </test>
 
