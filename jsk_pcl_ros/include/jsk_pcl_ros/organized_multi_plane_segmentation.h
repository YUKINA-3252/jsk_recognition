--- conflicted
+++ resolved
@@ -81,15 +81,10 @@
     boost::shared_ptr <dynamic_reconfigure::Server<Config> > srv_;
     boost::mutex mutex_;
     boost::shared_ptr<diagnostic_updater::Updater> diagnostic_updater_;
-<<<<<<< HEAD
-    TimeAccumulator plane_segmentation_time_acc_;
-    TimeAccumulator normal_estimation_time_acc_;
+    jsk_topic_tools::TimeAccumulator plane_segmentation_time_acc_;
+    jsk_topic_tools::TimeAccumulator normal_estimation_time_acc_;
     VitalChecker::Ptr vital_checker_;
     ros::Timer diagnostics_timer_;
-=======
-    jsk_topic_tools::TimeAccumulator plane_segmentation_time_acc_;
-    jsk_topic_tools::TimeAccumulator normal_estimation_time_acc_;
->>>>>>> b82ec4ae
     virtual void segment(const sensor_msgs::PointCloud2::ConstPtr& msg);
     virtual void estimateNormal(pcl::PointCloud<PointT>::Ptr input,
                                 pcl::PointCloud<pcl::Normal>::Ptr output);
