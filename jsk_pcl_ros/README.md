# jsk_pcl_ros

## Introduction
jsk\_pcl\_ros is a package to provide some programs using [pcl](http://pointclouds.org).

This package provides some programs as nodelet.


## To Test Some Samples

Please be careful about the nodelet manager name when execute some sample launches.

Because the nodelet manager name is different between groovy version and hydro version in openni.launch,
you have to replace the nodelet manager name when use in groovy as below.

From

```
/camera_nodelet_manager
```

To

```
/camera/camera_nodelet_manager
```

## types
jsk\_pcl\_ros provides several message types.
### ClusterPointIndices.msg
```
Header header
pcl_msgs/PointIndices[] cluster_indices
```
ClusterPointIndices is used to represent segmentation result.
Simply put, ClusterPointIndices is a list of PointIndices.

### ModelCoefficientsArray
```
Header header
pcl_msgs/ModelCoefficients[] coefficients
```
ModelCoefficientsArray is used to represent coefficients of model
for each segmented clusters.
Simply put, ModelCoefficientsArray is a list of ModelCoefficients.

### PolygonArray
```
Header header
geometry_msgs/PolygonStamped[] polygons
```
PolygonArray is a list of PolygonStamped.

You can use [jsk\_rviz\_plugins](https://github.com/jsk-ros-pkg/jsk_visualization) to visualize PolygonArray in rviz.

### BoundingBox
```
Header header
geometry_msgs/Pose pose
geometry_msgs/Vector3 dimensions #x, y and z
```
BoundingBox represent a oriented bounding box. `dimensions` mean the
size of bounding box.

### BoundingBoxArray
```
Header header
BoundingBox[] boxes
```
BoundingBoxArray is a list of BoundingBox.
You can use [jsk\_rviz\_plugins](https://github.com/jsk-ros-pkg/jsk_visualization) to visualize BoungingBoxArray in rviz.

## nodelets
### jsk\_pcl/ParticleFilterTracking
#### What Is This

This nodelet will track the target pointcloud which you set in rviz.

#### Sample

run the below command.

```
roslaunch jsk_pcl_ros tracking_groovy.launch # (When use groovy)
roslaunch jsk_pcl_ros tracking_hydro.launch  #(When use hydro)
```

Push the "Select" button at the top bar , drag and surround the target poincloud which you want to track in the rectangle area.Then, finally, push the "SelectPointCloudPublishActoin" button at SelectPointCloudPublishAction Panel. The tracker will start tracking the target.

### jsk\_pcl/ResizePointsPublisher
#### What is this
ResizePointsPublisher resizes PointCloud generated from depth images. It keeps *organized* pointcloud. For example you can create QVGA pointcloud from VGA pointcloud of kinect like sensors.

#### Topics
<<<<<<< HEAD
* `~input` (`sensor_msgs/PointCloud2`):
Input PointCloud. The input should be organized pointcloud.
* `~output` (`sensor_msgs/PointCloud2`):
Output PointCloud. The output will be organized.

#### Parameters
* `~step_x`, `~step_y` (Double, default: `2`):
Bining step when resizing pointcloud.
* `~not_use_rgb` (Boolean, default: `false`):
If you want to resize pointcloud without RGB fields, you need to set this parameter to True.
=======
* `~input`:
Input PointCloud. The input should be organized pointcloud.
>>>>>>> 2f8b846a

### jsk\_pcl/PointcloudScreenpoint
### jsk\_pcl/DepthImageCreator
### jsk\_pcl/EuclideanClustering
#### What Is This

This nodelet will cluster the input cloud with euclidean and publish the each segmented cloud 00 ~ 09.

#### Sample
Plug the depth sensor which can be launched by openni.launch and run the below command.

```
roslaunch jsk_pcl_ros euclidean_segmentation.launch
```

### jsk\_pcl/ClusterPointIndicesDecomposer
### jsk\_pcl/ClusterPointIndicesDecomposerZAxis
### jsk\_pcl/CentroidPublisher
#### What Is This

This nodelet will subscribe the sensor_msgs::PointCloud2, calculate its centroid  and boardcast the tf whose parent is cloud headers frame_id and whose child is the new centroid frame_id.

#### Sample
Plug the depth sensor which can be launched by openni.launch and run the below command.

```
roslaunch jsk_pcl_ros centroid_publisher.launch
```

### jsk\_pcl/VoxelGridDownsampleManager
### jsk\_pcl/VoxelGridDownsampleDecoder
### jsk\_pcl/Snapit
#### What Is This


This nodelet will snap the plane to the real world pointcloud.
Move the interactive marker and the snapped plane will follow the movement.

#### Sample

Plug the depth sensor which can be launched by openni.launch and run the below command.


```
roslaunch jsk_pcl_ros snapit_sample.launch
```

### jsk\_pcl/KeypointsPublisher
#### What Is This

This nodelet will calculate the NURF keypoints and publish.

#### Sample

Plug the depth sensor which can be launched by openni.launch and run the below command.


```
roslaunch jsk_pcl_ros keypoints_publisher.launch
```
### jsk\_pcl/HintedPlaneDetector
#### What Is This


This nodelet will snap the plane to the real world pointcloud.
Move the interactive marker and the snapped plane will follow the movement.

#### Sample

Plug the depth sensor which can be launched by openni.launch and run the below command.


```
roslaunch jsk_pcl_ros hinted_plane_detector_sample.launch
```

### jsk\_pcl/OctreeChangeDetector
#### What Is This

This nodelet will publish the difference of sequential pointcloud. You can get the newly generated pointclouds.

Difference with pcl_ros/SegmentDifference refer https://github.com/jsk-ros-pkg/jsk_recognition/pull/67

#### Sample

Plug the depth sensor which can be launched by openni.launch and run the below command.

```
roslaunch jsk_pcl_ros octree_change_detector.launch
```

#### Speed

### jsk\_pcl/TfTransformCloud
#### What Is This

This nodelet will republish the pointcloud which is transformed with the designated frame_id.

#### Topics
* Input
  * `~input` (`sensor_msgs/PointCloud2`): input pointcloud
* Output
  * `~output` (`sensor_msgs/PointCloud2`): output pointcloud.

#### Parameters
* `~target_frame_id` (string): The frame_id to transform pointcloud.

#### Sample
Plug the depth sensor which can be launched by openni.launch and run the below command.

```
roslaunch jsk_pcl_ros tf_transform_cloud.launch
```<|MERGE_RESOLUTION|>--- conflicted
+++ resolved
@@ -92,7 +92,6 @@
 ResizePointsPublisher resizes PointCloud generated from depth images. It keeps *organized* pointcloud. For example you can create QVGA pointcloud from VGA pointcloud of kinect like sensors.
 
 #### Topics
-<<<<<<< HEAD
 * `~input` (`sensor_msgs/PointCloud2`):
 Input PointCloud. The input should be organized pointcloud.
 * `~output` (`sensor_msgs/PointCloud2`):
@@ -103,10 +102,6 @@
 Bining step when resizing pointcloud.
 * `~not_use_rgb` (Boolean, default: `false`):
 If you want to resize pointcloud without RGB fields, you need to set this parameter to True.
-=======
-* `~input`:
-Input PointCloud. The input should be organized pointcloud.
->>>>>>> 2f8b846a
 
 ### jsk\_pcl/PointcloudScreenpoint
 ### jsk\_pcl/DepthImageCreator
