--- conflicted
+++ resolved
@@ -59,7 +59,6 @@
 Represent range of time.
 
 ## nodelets
-<<<<<<< HEAD
 ### jsk\_pcl/RectToROI
 Convert rectangle (`geometry_msgs/Polygon`) into ROI with camera info (`sensor_msgs/CameraInfo`).
 
@@ -79,11 +78,8 @@
   camera info with ROI filled by `~input`.
 
 ### jsk\_pcl/AddColorFromImage
-=======
-### jsk\_pcl/AddColorFromImage
 ![](images/add_color_from_image)
 
->>>>>>> cabbeb31
 Add color to pointcloud (no need to be organized) from image and camera info.
 
 ### Subscribing Topic
