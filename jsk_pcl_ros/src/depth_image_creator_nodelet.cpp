--- conflicted
+++ resolved
@@ -70,11 +70,7 @@
   pnh_->param("info_throttle", info_throttle_, 0);
   ROS_INFO("info_throttle : %d", info_throttle_);
   info_counter_ = 0;
-<<<<<<< HEAD
-  pnh_->param("max_queue_size", max_queue_size_, 3);
-=======
   pnh_->param("max_queue_size", max_queue_size_, 100);
->>>>>>> af9a0a51
   ROS_INFO("max_queue_size : %d", max_queue_size_);
   // maybe below queue_size can always be 1,
   // but we set max_queue_size_ for backward compatibility.
