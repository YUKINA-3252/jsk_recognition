// -*- mode: c++ -*-
/*********************************************************************
 * Software License Agreement (BSD License)
 *
 *  Copyright (c) 2014, JSK Lab
 *  All rights reserved.
 *
 *  Redistribution and use in source and binary forms, with or without
 *  modification, are permitted provided that the following conditions
 *  are met:
 *
 *   * Redistributions of source code must retain the above copyright
 *     notice, this list of conditions and the following disclaimer.
 *   * Redistributions in binary form must reproduce the above
 *     copyright notice, this list of conditions and the following
 *     disclaimer in the documentation and/o2r other materials provided
 *     with the distribution.
 *   * Neither the name of the JSK Lab nor the names of its
 *     contributors may be used to endorse or promote products derived
 *     from this software without specific prior written permission.
 *
 *  THIS SOFTWARE IS PROVIDED BY THE COPYRIGHT HOLDERS AND CONTRIBUTORS
 *  "AS IS" AND ANY EXPRESS OR IMPLIED WARRANTIES, INCLUDING, BUT NOT
 *  LIMITED TO, THE IMPLIED WARRANTIES OF MERCHANTABILITY AND FITNESS
 *  FOR A PARTICULAR PURPOSE ARE DISCLAIMED. IN NO EVENT SHALL THE
 *  COPYRIGHT OWNER OR CONTRIBUTORS BE LIABLE FOR ANY DIRECT, INDIRECT,
 *  INCIDENTAL, SPECIAL, EXEMPLARY, OR CONSEQUENTIAL DAMAGES (INCLUDING,
 *  BUT NOT LIMITED TO, PROCUREMENT OF SUBSTITUTE GOODS OR SERVICES;
 *  LOSS OF USE, DATA, OR PROFITS; OR BUSINESS INTERRUPTION) HOWEVER
 *  CAUSED AND ON ANY THEORY OF LIABILITY, WHETHER IN CONTRACT, STRICT
 *  LIABILITY, OR TORT (INCLUDING NEGLIGENCE OR OTHERWISE) ARISING IN
 *  ANY WAY OUT OF THE USE OF THIS SOFTWARE, EVEN IF ADVISED OF THE
 *  POSSIBILITY OF SUCH DAMAGE.
 *********************************************************************/

#include <cv_bridge/cv_bridge.h>
#include <jsk_recognition_utils/pcl_ros_util.h>
#include <jsk_topic_tools/rosparam_utils.h>
#include <sensor_msgs/image_encodings.h>
#include <sensor_msgs/point_cloud2_iterator.h>

#include "jsk_pcl_ros/depth_image_creator.h"

void jsk_pcl_ros::DepthImageCreator::onInit () {
  NODELET_INFO("[%s::onInit]", getName().c_str());
  ConnectionBasedNodelet::onInit();
  tf_listener_ = TfListenerSingleton::getInstance();
  // scale_depth
  pnh_->param("scale_depth", scale_depth, 1.0);
  ROS_INFO("scale_depth : %f", scale_depth);

  // use fixed transform
  pnh_->param("use_fixed_transform", use_fixed_transform, false);
  ROS_INFO("use_fixed_transform : %d", use_fixed_transform);

  pnh_->param("use_service", use_service, false);
  ROS_INFO("use_service : %d", use_service);

  pnh_->param("use_asynchronous", use_asynchronous, false);
  ROS_INFO("use_asynchronous : %d", use_asynchronous);

  pnh_->param("use_approximate", use_approximate, false);
  ROS_INFO("use_approximate : %d", use_approximate);

  pnh_->param("fill_value", fill_value, std::numeric_limits<float>::quiet_NaN());
  ROS_INFO("fill_value : %f", fill_value);
  pnh_->param("organize_cloud", organize_cloud_, false);
  ROS_INFO("organize_cloud : %d", organize_cloud_);

  pnh_->param("info_throttle", info_throttle_, 0);
  ROS_INFO("info_throttle : %d", info_throttle_);
  info_counter_ = 0;
<<<<<<< HEAD
  pnh_->param("max_queue_size", max_queue_size_, 3);
  ROS_INFO("max_queue_size : %d", max_queue_size_);
=======
  pnh_->param("max_queue_size", max_queue_size_, 100);
>>>>>>> 912212e4
  // maybe below queue_size can always be 1,
  // but we set max_queue_size_ for backward compatibility.
  pnh_->param("max_pub_queue_size", max_pub_queue_size_, max_queue_size_);
  pnh_->param("max_sub_queue_size", max_sub_queue_size_, max_queue_size_);
  // set transformation
  std::vector<double> trans_pos(3, 0);
  std::vector<double> trans_quat(4, 0); trans_quat[3] = 1.0;
  if (pnh_->hasParam("translation")) {
    jsk_topic_tools::readVectorParameter(*pnh_, "translation", trans_pos);
  }
  ROS_INFO("translation : %f %f %f", trans_pos[0], trans_pos[1], trans_pos[2]);
  if (pnh_->hasParam("rotation")) {
    jsk_topic_tools::readVectorParameter(*pnh_, "rotation", trans_quat);
  }
  ROS_INFO("rotation : %f %f %f %f", trans_quat[0], trans_quat[1], trans_quat[2], trans_quat[3]);
  tf::Quaternion btq(trans_quat[0], trans_quat[1], trans_quat[2], trans_quat[3]);
  tf::Vector3 btp(trans_pos[0], trans_pos[1], trans_pos[2]);
  fixed_transform.setOrigin(btp);
  fixed_transform.setRotation(btq);
  pnh_->param("tf_duration", tf_duration_, 0.001);
  ROS_INFO("tf_duration : %f", tf_duration_);

  pub_depth_ = advertise<sensor_msgs::Image> (*pnh_, "output", max_pub_queue_size_);
  pub_image_ = advertise<sensor_msgs::Image> (*pnh_, "output_image", max_pub_queue_size_);
  pub_cloud_ = advertise<PointCloud>(*pnh_, "output_cloud", max_pub_queue_size_);
  pub_disp_image_ = advertise<stereo_msgs::DisparityImage> (*pnh_, "output_disp", max_pub_queue_size_);
  
  if (use_service) {
    service_ = pnh_->advertiseService("set_point_cloud",
                                      &DepthImageCreator::service_cb, this);
  }
  onInitPostProcess();
}

void jsk_pcl_ros::DepthImageCreator::subscribe() {
  if (!use_service) {
    if (use_asynchronous) {
      sub_as_info_ = pnh_->subscribe<sensor_msgs::CameraInfo> ("info", max_sub_queue_size_,
                                                               &DepthImageCreator::callback_info, this);
      sub_as_cloud_ = pnh_->subscribe<sensor_msgs::PointCloud2> ("input", max_sub_queue_size_,
                                                                 &DepthImageCreator::callback_cloud, this);
    } else {
      sub_info_.subscribe(*pnh_, "info", max_sub_queue_size_);
      sub_cloud_.subscribe(*pnh_, "input", max_sub_queue_size_);

      if (use_approximate) {
        sync_inputs_a_ = boost::make_shared <message_filters::Synchronizer<message_filters::sync_policies::ApproximateTime<sensor_msgs::CameraInfo, sensor_msgs::PointCloud2> > > (max_queue_size_);
        sync_inputs_a_->connectInput (sub_info_, sub_cloud_);
        sync_inputs_a_->registerCallback (bind (&DepthImageCreator::callback_sync, this, _1, _2));
      } else {
        sync_inputs_e_ = boost::make_shared <message_filters::Synchronizer<message_filters::sync_policies::ExactTime<sensor_msgs::CameraInfo, sensor_msgs::PointCloud2> > > (max_queue_size_);
        sync_inputs_e_->connectInput (sub_info_, sub_cloud_);
        sync_inputs_e_->registerCallback (bind (&DepthImageCreator::callback_sync, this, _1, _2));
      }
    }
  } else {
    // not continuous
    sub_as_info_ = pnh_->subscribe<sensor_msgs::CameraInfo> ("info", max_sub_queue_size_,
                                                             &DepthImageCreator::callback_info, this);
   
  }
}

void jsk_pcl_ros::DepthImageCreator::unsubscribe() {
  if (!use_service) {
    if (use_asynchronous) {
      sub_as_info_.shutdown();
      sub_as_cloud_.shutdown();
    }
    else {
      sub_info_.unsubscribe();
      sub_cloud_.unsubscribe();
    }
  } else {
    // not continuous
    sub_as_info_.shutdown();
  }
}

bool jsk_pcl_ros::DepthImageCreator::service_cb (std_srvs::Empty::Request &req,
                                                 std_srvs::Empty::Response &res) {
  return true;
}

void jsk_pcl_ros::DepthImageCreator::callback_sync(const sensor_msgs::CameraInfoConstPtr& info,
                                                   const sensor_msgs::PointCloud2ConstPtr& pcloud2) {
  ROS_DEBUG("DepthImageCreator::callback_sync");
  publish_points(info, pcloud2);
}

void jsk_pcl_ros::DepthImageCreator::callback_cloud(const sensor_msgs::PointCloud2ConstPtr& pcloud2) {
  ROS_DEBUG("DepthImageCreator::callback_cloud");
  boost::mutex::scoped_lock lock(this->mutex_points);
  points_ptr_ = pcloud2;
}

void jsk_pcl_ros::DepthImageCreator::callback_info(const sensor_msgs::CameraInfoConstPtr& info) {
  ROS_DEBUG("DepthImageCreator::callback_info");
  boost::mutex::scoped_lock lock(this->mutex_points);
  if( info_counter_++ >= info_throttle_ ) {
    info_counter_ = 0;
  } else {
    return;
  }
  if (points_ptr_) {
    publish_points(info, points_ptr_);
  }
}

void jsk_pcl_ros::DepthImageCreator::publish_points(const sensor_msgs::CameraInfoConstPtr& info,
                                                    const sensor_msgs::PointCloud2ConstPtr& pcloud2) {
  sensor_msgs::PointCloud2Ptr pcloud2_ptr(new sensor_msgs::PointCloud2(*pcloud2));
  if (!jsk_recognition_utils::hasField("rgb", *pcloud2_ptr)) {
    sensor_msgs::PointCloud2Modifier pc_mod(*pcloud2_ptr);
    pc_mod.setPointCloud2Fields(4, "x", 1, sensor_msgs::PointField::FLOAT32,
                                   "y", 1, sensor_msgs::PointField::FLOAT32,
                                   "z", 1, sensor_msgs::PointField::FLOAT32,
                                   "rgb", 1, sensor_msgs::PointField::FLOAT32);
  }

  ROS_DEBUG("DepthImageCreator::publish_points");
  if (!pcloud2_ptr)  return;
  bool proc_cloud = true, proc_depth = true, proc_image = true, proc_disp = true;
  if ( pub_cloud_.getNumSubscribers()==0 ) {
    proc_cloud = false;
  }
  if ( pub_depth_.getNumSubscribers()==0 ) {
    proc_depth = false;
  }
  if ( pub_image_.getNumSubscribers()==0 ) {
    proc_image = false;
  }
  if ( pub_disp_image_.getNumSubscribers()==0 ) {
    proc_disp = false;
  }
  if( !proc_cloud && !proc_depth && !proc_image && !proc_disp) return;

  int width = info->width;
  int height = info->height;
  float fx = info->P[0];
  float cx = info->P[2];
  float tx = info->P[3];
  float fy = info->P[5];
  float cy = info->P[6];

  Eigen::Affine3f sensorPose;
  {
    tf::StampedTransform transform;
    if(use_fixed_transform) {
      transform = fixed_transform;
    } else {
      try {
        tf_listener_->waitForTransform(pcloud2_ptr->header.frame_id,
                                       info->header.frame_id,
                                       info->header.stamp,
                                       ros::Duration(tf_duration_));
        tf_listener_->lookupTransform(pcloud2_ptr->header.frame_id,
                                      info->header.frame_id,
                                      info->header.stamp, transform);
      }
      catch ( std::runtime_error e ) {
        ROS_ERROR("%s",e.what());
        return;
      }
    }
    tf::Vector3 p = transform.getOrigin();
    tf::Quaternion q = transform.getRotation();
    sensorPose = (Eigen::Affine3f)Eigen::Translation3f(p.getX(), p.getY(), p.getZ());
    Eigen::Quaternion<float> rot(q.getW(), q.getX(), q.getY(), q.getZ());
    sensorPose = sensorPose * rot;

    if (tx != 0.0) {
      Eigen::Affine3f trans = (Eigen::Affine3f)Eigen::Translation3f(-tx/fx , 0, 0);
      sensorPose = sensorPose * trans;
    }
#if 0 // debug print
    ROS_INFO("%f %f %f %f %f %f %f %f %f, %f %f %f",
             sensorPose(0,0), sensorPose(0,1), sensorPose(0,2),
             sensorPose(1,0), sensorPose(1,1), sensorPose(1,2),
             sensorPose(2,0), sensorPose(2,1), sensorPose(2,2),
             sensorPose(0,3), sensorPose(1,3), sensorPose(2,3));
#endif
  }

  PointCloud pointCloud;
  pcl::RangeImagePlanar rangeImageP;
  {
    // code here is dirty, some bag is in RangeImagePlanar
    PointCloud tpc;
    pcl::fromROSMsg(*pcloud2_ptr, tpc);

    Eigen::Affine3f inv;
#if ( PCL_MAJOR_VERSION >= 1 && PCL_MINOR_VERSION >= 5 )
    inv = sensorPose.inverse();
    pcl::transformPointCloud< Point > (tpc, pointCloud, inv);
#else
    pcl::getInverse(sensorPose, inv);
    pcl::getTransformedPointCloud<PointCloud> (tpc, inv, pointCloud);
#endif

    Eigen::Affine3f dummytrans;
    dummytrans.setIdentity();
    rangeImageP.createFromPointCloudWithFixedSize (pointCloud,
                                                   width/scale_depth, height/scale_depth,
                                                   cx/scale_depth, cy/scale_depth,
                                                   fx/scale_depth, fy/scale_depth,
                                                   dummytrans); //sensorPose);
  }

  // Create color and depth image from point cloud
  cv::Mat color_mat = cv::Mat::zeros(rangeImageP.height, rangeImageP.width, CV_8UC3);
  cv::Mat depth_mat(rangeImageP.height, rangeImageP.width, CV_32FC1);
  depth_mat.setTo(fill_value);
  for (size_t i=0; i<pointCloud.size(); i++) {
    Point pt = pointCloud[i];

    int image_x;
    int image_y;
    rangeImageP.getImagePoint(pt.x, pt.y, pt.z, image_x, image_y);

    if (!rangeImageP.isInImage(image_x, image_y)) {
      continue;
    }

    pcl::PointWithRange pt_with_range = rangeImageP.getPoint(image_x, image_y);
    depth_mat.at<float>(image_y, image_x) = pt_with_range.z;

    if (!std::isnan(pt.x) && !std::isnan(pt.y) && !std::isnan(pt.z)) {
      color_mat.at<cv::Vec3b>(image_y, image_x) = cv::Vec3b(pt.r, pt.g, pt.b);
    }
  }

  if (scale_depth != 1.0) {
    // LINEAR
    cv::resize(color_mat, color_mat, cv::Size(info->width, info->height));
    cv::resize(depth_mat, depth_mat, cv::Size(info->width, info->height));
  }

  if (proc_image) {
    pub_image_.publish(cv_bridge::CvImage(info->header,
                                          sensor_msgs::image_encodings::RGB8,
                                          color_mat).toImageMsg());
  }
  if (proc_depth) {
    pub_depth_.publish(cv_bridge::CvImage(info->header,
                                          sensor_msgs::image_encodings::TYPE_32FC1,
                                          depth_mat).toImageMsg());
  }

  if(proc_cloud || proc_disp) {
    // publish point cloud
    pcl::RangeImagePlanar rangeImagePP;
    rangeImagePP.setDepthImage ((float *)depth_mat.ptr(),
                                width, height,
                                cx, cy, fx, fy);
#if PCL_MAJOR_VERSION == 1 && PCL_MINOR_VERSION >= 7
    rangeImagePP.header = pcl_conversions::toPCL(info->header);
#else
    rangeImagePP.header = info->header;
#endif
    if (proc_cloud) {
      PointCloud cloud_out;
      cloud_out.header = rangeImagePP.header;
      if (organize_cloud_) {
        cloud_out.width = rangeImagePP.width;
        cloud_out.height = rangeImagePP.height;
      } else {
        cloud_out.width = rangeImagePP.width * rangeImagePP.height;
        cloud_out.height = 1;
      }
      cloud_out.resize(cloud_out.width * cloud_out.height);
      cloud_out.is_dense = true;
      for (int y = 0; y < (int)rangeImagePP.height; y++ ) {
        for (int x = 0; x < (int)rangeImagePP.width; x++ ) {
          pcl::PointWithRange pt_from = rangeImagePP.points[rangeImagePP.width * y + x];
          cv::Vec3b rgb = color_mat.at<cv::Vec3b>(y, x);
          Point pt_to;
          pt_to.x = pt_from.x;
          pt_to.y = pt_from.y;
          pt_to.z = pt_from.z;
          pt_to.r = rgb[0];
          pt_to.g = rgb[1];
          pt_to.b = rgb[2];
          cloud_out.points[rangeImagePP.width * y + x] = pt_to;
          if (std::isnan(pt_to.x) || std::isnan(pt_to.y) || std::isnan(pt_to.z)) {
            cloud_out.is_dense = false;
          }
        }
      }
      pub_cloud_.publish(boost::make_shared<PointCloud>(cloud_out));
    }

    if(proc_disp) {
      stereo_msgs::DisparityImage disp;
#if PCL_MAJOR_VERSION == 1 && PCL_MINOR_VERSION >= 7
      disp.header = pcl_conversions::fromPCL(rangeImagePP.header);
#else
      disp.header = rangeImagePP.header;
#endif
      disp.image.encoding  = sensor_msgs::image_encodings::TYPE_32FC1;
      disp.image.height    = rangeImagePP.height;
      disp.image.width     = rangeImagePP.width;
      disp.image.step      = disp.image.width * sizeof(float);
      disp.f = fx; disp.T = 0.075;
      disp.min_disparity = 0;
      disp.max_disparity = disp.T * disp.f / 0.3;
      disp.delta_d = 0.125;

      disp.image.data.resize (disp.image.height * disp.image.step);
      float *data = reinterpret_cast<float*> (&disp.image.data[0]);

      float normalization_factor = disp.f * disp.T;
      for (int y = 0; y < (int)rangeImagePP.height; y++ ) {
        for (int x = 0; x < (int)rangeImagePP.width; x++ ) {
          pcl::PointWithRange p = rangeImagePP.getPoint(x,y);
          data[y*disp.image.width+x] = normalization_factor / p.z;
        }
      }
      pub_disp_image_.publish(boost::make_shared<stereo_msgs::DisparityImage> (disp));
    }
  }
}  // namespace jsk_pcl_ros

#include <pluginlib/class_list_macros.h>
PLUGINLIB_EXPORT_CLASS (jsk_pcl_ros::DepthImageCreator, nodelet::Nodelet);<|MERGE_RESOLUTION|>--- conflicted
+++ resolved
@@ -70,12 +70,8 @@
   pnh_->param("info_throttle", info_throttle_, 0);
   ROS_INFO("info_throttle : %d", info_throttle_);
   info_counter_ = 0;
-<<<<<<< HEAD
-  pnh_->param("max_queue_size", max_queue_size_, 3);
+  pnh_->param("max_queue_size", max_queue_size_, 100);
   ROS_INFO("max_queue_size : %d", max_queue_size_);
-=======
-  pnh_->param("max_queue_size", max_queue_size_, 100);
->>>>>>> 912212e4
   // maybe below queue_size can always be 1,
   // but we set max_queue_size_ for backward compatibility.
   pnh_->param("max_pub_queue_size", max_pub_queue_size_, max_queue_size_);
