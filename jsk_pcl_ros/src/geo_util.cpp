// -*- mode: c++ -*-
/*********************************************************************
 * Software License Agreement (BSD License)
 *
 *  Copyright (c) 2014, JSK Lab
 *  All rights reserved.
 *
 *  Redistribution and use in source and binary forms, with or without
 *  modification, are permitted provided that the following conditions
 *  are met:
 *
 *   * Redistributions of source code must retain the above copyright
 *     notice, this list of conditions and the following disclaimer.
 *   * Redistributions in binary form must reproduce the above
 *     copyright notice, this list of conditions and the following
 *     disclaimer in the documentation and/o2r other materials provided
 *     with the distribution.
 *   * Neither the name of the Willow Garage nor the names of its
 *     contributors may be used to endorse or promote products derived
 *     from this software without specific prior written permission.
 *
 *  THIS SOFTWARE IS PROVIDED BY THE COPYRIGHT HOLDERS AND CONTRIBUTORS
 *  "AS IS" AND ANY EXPRESS OR IMPLIED WARRANTIES, INCLUDING, BUT NOT
 *  LIMITED TO, THE IMPLIED WARRANTIES OF MERCHANTABILITY AND FITNESS
 *  FOR A PARTICULAR PURPOSE ARE DISCLAIMED. IN NO EVENT SHALL THE
 *  COPYRIGHT OWNER OR CONTRIBUTORS BE LIABLE FOR ANY DIRECT, INDIRECT,
 *  INCIDENTAL, SPECIAL, EXEMPLARY, OR CONSEQUENTIAL DAMAGES (INCLUDING,
 *  BUT NOT LIMITED TO, PROCUREMENT OF SUBSTITUTE GOODS OR SERVICES;
 *  LOSS OF USE, DATA, OR PROFITS; OR BUSINESS INTERRUPTION) HOWEVER
 *  CAUSED AND ON ANY THEORY OF LIABILITY, WHETHER IN CONTRACT, STRICT
 *  LIABILITY, OR TORT (INCLUDING NEGLIGENCE OR OTHERWISE) ARISING IN
 *  ANY WAY OUT OF THE USE OF THIS SOFTWARE, EVEN IF ADVISED OF THE
 *  POSSIBILITY OF SUCH DAMAGE.
 *********************************************************************/

#include "jsk_pcl_ros/geo_util.h"
#include <cfloat>

namespace jsk_pcl_ros
{
  Line::Line(const Eigen::Vector3d& direction, const Eigen::Vector3d& origin)
    : direction_ (direction.normalized()), origin_(origin)
  {

  }

  void Line::getDirection(Eigen::Vector3d& output)
  {
    output = direction_;
  }

  void Line::foot(const Eigen::Vector3d& point, Eigen::Vector3d& output)
  {
    const double alpha = point.dot(direction_) - origin_.dot(direction_);
    output = alpha * direction_ + origin_;
  }

  double Line::distanceToPoint(const Eigen::Vector3d& from, Eigen::Vector3d& foot_point)
  {
    foot(from, foot_point);
    return (from - foot_point).norm();
  }
  
  double Line::distanceToPoint(const Eigen::Vector3d& from)
  {
    Eigen::Vector3d foot_point;
    return distanceToPoint(from, foot_point);
  }

  Segment::Segment(const Eigen::Vector3d& from, const Eigen::Vector3d to):
    Line(from - to, from), from_(from), to_(to)
  {
    
  }

  double Segment::dividingRatio(const Eigen::Vector3d& point)
  {
    if (to_[0] != from_[0]) {
      return (point[0] - from_[0]) / (to_[0] - from_[0]);
    }
    else if (to_[1] != from_[1]) {
      return (point[1] - from_[1]) / (to_[1] - from_[1]);
    }
    else {
      return (point[2] - from_[2]) / (to_[2] - from_[2]);
    }
  }
  
  void Segment::foot(const Eigen::Vector3d& from, Eigen::Vector3d& output)
  {
    Eigen::Vector3d foot_point;
    Line::foot(from, foot_point);
    double r = dividingRatio(foot_point);
    if (r < 0.0) {
      output = from_;
    }
    else if (r > 1.0) {
      output = to_;
    }
    else {
      output = foot_point;
    }
  }
  
  Plane::Plane(const std::vector<float>& coefficients)
  {
    normal_ = Eigen::Vector3d(coefficients[0], coefficients[1], coefficients[2]);
    d_ = coefficients[3] / normal_.norm();
    normal_.normalize();
  }

  Plane::Plane(Eigen::Vector3d normal, double d) :
    normal_(normal), d_(d)
  {
    
  }

  Plane::Plane(Eigen::Vector3d normal, Eigen::Vector3d p) :
    normal_(normal), d_(- normal.dot(p))
  {
    
  }
          
  
  Plane::~Plane()
  {

  }

  Plane Plane::flip()
  {
    return Plane(- normal_, - d_);
  }

  bool Plane::isSameDirection(const Plane& another)
  {
    return normal_.dot(another.normal_) > 0;
  }

  double Plane::signedDistanceToPoint(const Eigen::Vector3d p)
  {
    return (normal_.dot(p) + d_);
  }
  
  double Plane::signedDistanceToPoint(const Eigen::Vector4f p)
  {
    return signedDistanceToPoint(Eigen::Vector3d(p[0], p[1], p[2]));
  }
  
  double Plane::distanceToPoint(const Eigen::Vector4f p)
  {
    return fabs(signedDistanceToPoint(p));
  }

  double Plane::distanceToPoint(const Eigen::Vector3d p)
  {
    return fabs(signedDistanceToPoint(p));
  }
  
  double Plane::distance(const Plane& another)
  {
    return fabs(fabs(d_) - fabs(another.d_));
  }

  double Plane::angle(const Plane& another)
  {
    return acos(normal_.dot(another.normal_));
  }

  void Plane::project(const Eigen::Vector3d& p, Eigen::Vector3d& output)
  {
    double alpha = - p.dot(normal_);
    output = p + alpha * normal_;
  }

<<<<<<< HEAD
=======
  ConvexPolygon::ConvexPolygon(const std::vector<Eigen::Vector3d, Eigen::aligned_allocator<Eigen::Vector3d> >& vertices,
                               const std::vector<float>& coefficients):
    Plane(coefficients), vertices_(vertices)
  {

  }
    
  
  ConvexPolygon::ConvexPolygon(const std::vector<Eigen::Vector3d, Eigen::aligned_allocator<Eigen::Vector3d> >& vertices):
    Plane((vertices[1] - vertices[0]).cross(vertices[2] - vertices[0]), vertices[0]),
    vertices_(vertices)
  {

  }

  void ConvexPolygon::project(const Eigen::Vector3d& p, Eigen::Vector3d& output)
  {
    Eigen::Vector3d point_on_plane;
    Plane::project(p, point_on_plane);
    // check point_ is inside or not
    if (isInside(point_on_plane)) {
      output = point_on_plane;
    }
    else {
      // find the minimum foot point
      double min_distance = DBL_MAX;
      Eigen::Vector3d min_point;
      for (size_t i = 0; i < vertices_.size() - 1; i++) {
        Segment seg(vertices_[i], vertices_[i + 1]);
        Eigen::Vector3d foot;
        double distance = seg.distanceToPoint(p, foot);
        if (distance < min_distance) {
          min_distance = distance;
          min_point = foot;
        }
      }
      output = min_point;
    }
  }

  bool ConvexPolygon::isInside(const Eigen::Vector3d& p)
  {
    for (size_t i = 0; i < vertices_.size() - 1; i++) {
      Eigen::Vector3d A = vertices_[i];
      Eigen::Vector3d B = vertices_[i + 1];
      Eigen::Vector3d direction = (B - A).normalized();
      Eigen::Vector3d direction2 = (p - A).normalized();
      if (direction.cross(direction2).dot(normal_) > 0) {
        continue;
      }
      else {
        return false;
      }
    }
  }
>>>>>>> d9531840
  
}<|MERGE_RESOLUTION|>--- conflicted
+++ resolved
@@ -173,8 +173,6 @@
     output = p + alpha * normal_;
   }
 
-<<<<<<< HEAD
-=======
   ConvexPolygon::ConvexPolygon(const std::vector<Eigen::Vector3d, Eigen::aligned_allocator<Eigen::Vector3d> >& vertices,
                                const std::vector<float>& coefficients):
     Plane(coefficients), vertices_(vertices)
@@ -230,6 +228,5 @@
       }
     }
   }
->>>>>>> d9531840
   
 }